--- conflicted
+++ resolved
@@ -3,13 +3,8 @@
     pull:
       plugin: pnp.plugins.pull.hass.State
       args:
-<<<<<<< HEAD
-        url: "{{env::HA_URL}}"
-        token: "{{env::HA_TOKEN}}"
-=======
         url: http://localhost:8123
         token: !env HA_TOKEN
->>>>>>> 469ca172
         exclude:
           - light.lamp
         include:
