--- conflicted
+++ resolved
@@ -6,15 +6,10 @@
 
     pip install pnp==0.10.0
 
-<<<<<<< HEAD
 **Next release (~0.18.1)**
-* Fixes `ignore_overflow` of `pull.sensor.Sound` plugin (which actually has the opposite effect)
+* Breaking: Fixes `ignore_overflow` of `pull.sensor.Sound` plugin (which actually has the opposite effect)
 * Adds slack logging handler to log messages to a slack channel and optionally ping users
-=======
-**Next release (probably 0.18.1)**
-* Breaking: Fixes `ignore_overflow` of `pull.sensor.Sound` plugin (which actually has the opposite effect)
 * Adds `pull.net.PortProbe` plugin to probe a specific port if it's being used
->>>>>>> c3e97ee0
 
 **0.18.0**
 * Integrates an asyncio featured/powered engine. I think this will be the default in the future. Stay tuned!
