--- conflicted
+++ resolved
@@ -49,20 +49,5 @@
 
 COPY . .
 
-<<<<<<< HEAD
-# Due to some errors with the wheel file from piwheels (segfault)
-# we have to remove uvloop
-# We do not need to reinstall because we do not use uvloop
-RUN pip3 uninstall --yes uvloop
 
-CMD ["python3", "-m", "pnp", "/config/config.yaml"]
-=======
-# Make sure that proper entrypoint (like pnp) are installed
-RUN poetry build && \
-    pip3 install \
-        --no-cache-dir \
-        --extra-index-url https://www.piwheels.org/simple \
-        "dist/$(poetry version | tr ' ' '-')-py3-none-any.whl"
-
-CMD ["pnp", "/config/config.yaml"]
->>>>>>> c7c21d55
+CMD ["python3", "-m", "pnp", "/config/config.yaml"]