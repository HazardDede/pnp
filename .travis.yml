--- conflicted
+++ resolved
@@ -10,11 +10,7 @@
   - pip install --upgrade pip
   - pip install poetry==1.0.0
 install:
-<<<<<<< HEAD
-  - poetry install -E "dropbox fitbit fritz fswatcher ftp miflora pushbullet sound speedtest"
-=======
-  - poetry install -E "dropbox fitbit fritz fswatcher ftp gmail miflora sound speedtest"
->>>>>>> a2c4750f
+  - poetry install -E "dropbox fitbit fritz fswatcher ftp miflora sound speedtest"
 script:
   - poetry run inv lint
   - poetry run inv test
