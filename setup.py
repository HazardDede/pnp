--- conflicted
+++ resolved
@@ -65,11 +65,8 @@
         'ruamel.yaml>=0.15.37',
         'schedule>=0.5.0',
         'schema>=0.6.7',
-<<<<<<< HEAD
         'syncasync>=20180812',
-=======
         'typing-extensions>=3.7.2',
->>>>>>> c45dc042
         'tzlocal>=1.5.0'
     ],
     extras_require={
