#
# Notice: Keep this file in sync with Dockerfile.arm32v7
#

FROM python:3.7-slim-buster

LABEL maintainer="Dennis Muth <d.muth@gmx.net>"

# Override default SIGTERM to SIGINT (Ctrl+C)
STOPSIGNAL SIGINT

ENV CONFDIR=/config \
    DEBIAN_FRONTEND="noninteractive" \
    LOGDIR=/logs \
    PNP_LOG_CONF=/config/logging.yaml \
    PYTHONPATH=/pnp \
    WORKDIR=/pnp

# Volumes
VOLUME ${CONFDIR}
VOLUME ${LOGDIR}

# Create directory structure
RUN mkdir -p ${WORKDIR} && \
    mkdir -p ${CONFDIR} && \
    mkdir -p ${LOGDIR}

WORKDIR ${WORKDIR}

# Copy build scripts
COPY docker/ docker/
RUN docker/setup_prereqs

# Create requirements.txt from poetry
COPY README.md pyproject.toml poetry.lock ./

RUN poetry export \
        --without-hashes \
        -E "dropbox" -E "fitbit" -E "fritz" -E "fswatcher" \
<<<<<<< HEAD
        -E "ftp" -E "miflora" -E "pushbullet" \
=======
        -E "ftp" -E "gmail" -E "miflora" \
>>>>>>> a2c4750f
        -E "speedtest" \
        -f requirements.txt \
        > requirements.txt && \
    pip3 install \
        --no-cache-dir \
        -r requirements.txt

COPY . .

CMD ["python3", "-m", "pnp", "/config/config.yaml"]<|MERGE_RESOLUTION|>--- conflicted
+++ resolved
@@ -37,11 +37,7 @@
 RUN poetry export \
         --without-hashes \
         -E "dropbox" -E "fitbit" -E "fritz" -E "fswatcher" \
-<<<<<<< HEAD
-        -E "ftp" -E "miflora" -E "pushbullet" \
-=======
-        -E "ftp" -E "gmail" -E "miflora" \
->>>>>>> a2c4750f
+        -E "ftp" -E "miflora" \
         -E "speedtest" \
         -f requirements.txt \
         > requirements.txt && \
