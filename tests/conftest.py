--- conflicted
+++ resolved
@@ -43,15 +43,9 @@
     api.create_api('pytest', enable_metrics=metrics)
     async with api.run_api_background(port):
         # TODO: Check if we can connect to server or timeout
-<<<<<<< HEAD
-        await asyncio.sleep(0.1)  # Wait for the server to startup
+        await asyncio.sleep(1)  # Wait for the server to startup
         yield api
-=======
-        await asyncio.sleep(0.5)  # Wait for the server to startup
-        await yield_(api)
-    finally:
-        await api.shutdown()
->>>>>>> 24943b95
+        await asyncio.sleep(0.5)
 
 
 async def api_get(url, data=None):
