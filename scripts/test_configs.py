import os

import pytest
from argresolver.utils import modified_environ
from ruamel import yaml

from pnp.app import Application

DOCS_PATH = os.path.join(os.path.dirname(__file__), '../docs')
FITBIT_AUTH_PATH = '/tmp/fitbit.conf'
GMAIL_AUTH_PATH = '/tmp/gmail.conf'
MOTIONEYE_MEDIA_PATH = '/tmp/motioneye'
WATCHDIR_PATH = '/tmp/watchdir'
FTPDIR_PATH = '/tmp/ftp'


ENV = {
    'BACKUP_DIR': '/tmp',
    'DROPBOX_API_KEY': 'blub',
    'FITBIT_AUTH': FITBIT_AUTH_PATH,
    'FTP_DIR': FTPDIR_PATH,
    'GMAIL_TOKEN_FILE': GMAIL_AUTH_PATH,
    'GMAIL_RECIPIENT': 'somebody@somehost.net',
    'HA_TOKEN': 'abcdefg',
    'HA_URL': 'http://localhost:8123',
    'MESSAGE': 'Hello World',
    'MQTT_HOST': 'localhost',
    'MQTT_BASE_TOPIC': 'anytopic',
<<<<<<< HEAD
    'OPENWEATHER_API_KEY': 'baz',
=======
    'MOTIONEYE_MEDIA_PATH': MOTIONEYE_MEDIA_PATH,
>>>>>>> 7b925235
    'SLACK_API_KEY': 'the_slack_token',
    'WATCH_DIR': WATCHDIR_PATH,
    'ZWAY_USER': 'foo',
    'ZWAY_PASSWORD': 'bar',
}


def get_files_from_path(base_path, extensions):
    for root, dirs, files in os.walk(base_path):
        for file in files:
            if file.endswith(extensions):
                yield os.path.join(root, file)


def get_files():
    extensions = ('.yaml', '.yml', '.json')
    return get_files_from_path(DOCS_PATH, extensions)


@pytest.yield_fixture(scope='module', autouse=True)
def setup():
    os.makedirs("/tmp/camera", exist_ok=True)
    os.makedirs("/tmp/faces", exist_ok=True)
    os.makedirs("/tmp/counter", exist_ok=True)
    os.makedirs(MOTIONEYE_MEDIA_PATH, exist_ok=True)
    os.makedirs(WATCHDIR_PATH, exist_ok=True)
    os.makedirs(FTPDIR_PATH, exist_ok=True)
    fitbit_auth = dict(access_token='<access_token>', refresh_token='refresh_token',
                       client_id='<client_id>', client_secret='<client_secret>',
                       expires_at=12345678)
    with open(FITBIT_AUTH_PATH, 'w') as fp:
        yaml.dump(fitbit_auth, fp)
    with open(GMAIL_AUTH_PATH, 'w') as fp:
        fp.write("")


@pytest.mark.parametrize("config_file", get_files())
def test_bundled_config(config_file):
    with modified_environ(**ENV):
        app = Application.from_file(config_file)
        assert app is not None


if __name__ == '__main__':
    import sys
    sys.exit(pytest.main([os.path.dirname(__file__), '-v']))<|MERGE_RESOLUTION|>--- conflicted
+++ resolved
@@ -26,11 +26,6 @@
     'MESSAGE': 'Hello World',
     'MQTT_HOST': 'localhost',
     'MQTT_BASE_TOPIC': 'anytopic',
-<<<<<<< HEAD
-    'OPENWEATHER_API_KEY': 'baz',
-=======
-    'MOTIONEYE_MEDIA_PATH': MOTIONEYE_MEDIA_PATH,
->>>>>>> 7b925235
     'SLACK_API_KEY': 'the_slack_token',
     'WATCH_DIR': WATCHDIR_PATH,
     'ZWAY_USER': 'foo',
