import os

import pytest
from argresolver.utils import modified_environ
from ruamel import yaml

from pnp.app import Application

DOCS_PATH = os.path.join(os.path.dirname(__file__), '../docs')
FITBIT_AUTH_PATH = '/tmp/fitbit.conf'
GMAIL_AUTH_PATH = '/tmp/gmail.conf'
MOTIONEYE_MEDIA_PATH = '/tmp/motioneye'
WATCHDIR_PATH = '/tmp/watchdir'
FTPDIR_PATH = '/tmp/ftp'


ENV = {
    'BACKUP_DIR': '/tmp',
    'DROPBOX_API_KEY': 'blub',
    'FITBIT_AUTH': FITBIT_AUTH_PATH,
    'FTP_DIR': FTPDIR_PATH,
    'GMAIL_TOKEN_FILE': GMAIL_AUTH_PATH,
    'GMAIL_RECIPIENT': 'somebody@somehost.net',
    'HA_TOKEN': 'abcdefg',
    'HA_URL': 'http://localhost:8123',
    'MESSAGE': 'Hello World',
    'MQTT_HOST': 'localhost',
    'MQTT_BASE_TOPIC': 'anytopic',
    'MOTIONEYE_MEDIA_PATH': MOTIONEYE_MEDIA_PATH,
<<<<<<< HEAD
    'PUSHBULLET_API_KEY': 'bla',
=======
    'OPENWEATHER_API_KEY': 'baz',
>>>>>>> a2c4750f
    'SLACK_API_KEY': 'the_slack_token',
    'WATCH_DIR': WATCHDIR_PATH,
    'ZWAY_USER': 'foo',
    'ZWAY_PASSWORD': 'bar',
}


def get_files_from_path(base_path, extensions):
    for root, dirs, files in os.walk(base_path):
        for file in files:
            if file.endswith(extensions):
                yield os.path.join(root, file)


def get_files():
    extensions = ('.yaml', '.yml', '.json')
    return get_files_from_path(DOCS_PATH, extensions)


@pytest.yield_fixture(scope='module', autouse=True)
def setup():
    os.makedirs("/tmp/camera", exist_ok=True)
    os.makedirs("/tmp/faces", exist_ok=True)
    os.makedirs("/tmp/counter", exist_ok=True)
    os.makedirs(MOTIONEYE_MEDIA_PATH, exist_ok=True)
    os.makedirs(WATCHDIR_PATH, exist_ok=True)
    os.makedirs(FTPDIR_PATH, exist_ok=True)
    fitbit_auth = dict(access_token='<access_token>', refresh_token='refresh_token',
                       client_id='<client_id>', client_secret='<client_secret>',
                       expires_at=12345678)
    with open(FITBIT_AUTH_PATH, 'w') as fp:
        yaml.dump(fitbit_auth, fp)
    with open(GMAIL_AUTH_PATH, 'w') as fp:
        fp.write("")


@pytest.mark.parametrize("config_file", get_files())
def test_bundled_config(config_file):
    with modified_environ(**ENV):
        app = Application.from_file(config_file)
        assert app is not None


if __name__ == '__main__':
    import sys
    sys.exit(pytest.main([os.path.dirname(__file__), '-v']))<|MERGE_RESOLUTION|>--- conflicted
+++ resolved
@@ -27,11 +27,6 @@
     'MQTT_HOST': 'localhost',
     'MQTT_BASE_TOPIC': 'anytopic',
     'MOTIONEYE_MEDIA_PATH': MOTIONEYE_MEDIA_PATH,
-<<<<<<< HEAD
-    'PUSHBULLET_API_KEY': 'bla',
-=======
-    'OPENWEATHER_API_KEY': 'baz',
->>>>>>> a2c4750f
     'SLACK_API_KEY': 'the_slack_token',
     'WATCH_DIR': WATCHDIR_PATH,
     'ZWAY_USER': 'foo',
