"""Notification related push plugins."""

from typing import Any, Dict, List, Optional

import slacker

<<<<<<< HEAD
from pnp.plugins.push import SyncPush, enveloped, parse_envelope
=======
from pnp.plugins.push import PushBase, enveloped, parse_envelope
>>>>>>> 24943b95
from pnp.typing import Envelope, Payload
from pnp.utils import auto_str_ignore, make_list


@auto_str_ignore(['api_key', '_slacker', '_user_cache'])
class Slack(SyncPush):
    """
    Sends a message to slack. Optionally you can specify users to ping.

    See Also:
        https://github.com/HazardDede/pnp/blob/master/docs/plugins/push/notify.Slack/index.md
    """
    DEFAULT_USERNAME = 'PnP'
    DEFAULT_EMOJI = ':robot:'

    def __init__(self, api_key: str, channel: str, username: str = DEFAULT_USERNAME,
                 emoji: str = DEFAULT_EMOJI, ping_users: Optional[List[str]] = None,
                 **kwargs: Any):
        super().__init__(**kwargs)
        self.api_key = str(api_key)
        self.channel = self._parse_channel(channel)
        self.username = self._parse_username(username)
        self.emoji = self._parse_emoji(emoji)
        self.ping_users = self._parse_ping_users(ping_users)
        self._user_cache = dict()  # type: Dict[str, str]
        self._slacker = slacker.Slacker(api_key)

    @staticmethod
    def _parse_channel(val: Any):
        channel = str(val)
        if not channel.startswith('#'):
            channel = '#' + channel
        return channel

    @staticmethod
    def _parse_ping_users(val: Any):
        return make_list(val or [])

    @staticmethod
    def _parse_username(val: Any):
        return str(val)

    @staticmethod
    def _parse_emoji(val: Any):
        return str(val)

    def _refresh_user_cache(self) -> Dict[str, int]:
        def _helper() -> Any:
            for usr in user_list:
                yield {usr['name']: usr['id']}
                yield {usr['profile']['real_name']: usr['id']}
                yield {usr['profile']['display_name']: usr['id']}

        self.logger.debug("User cache invalidation")
        user_list = self._slacker.users.list().body['members']
        self._user_cache = {k: v for d in _helper() for k, v in d.items()}

    def _lookup_users(self, ping_users: List[str]):
        if not ping_users:
            return

        refreshed = False
        if not self._user_cache:
            self._refresh_user_cache()
            refreshed = True

        for user in ping_users:
            user_id = self._user_cache.get(user, None)
            if user_id is None and not refreshed:
                # Maybe our cache is too old and some users were added in the meantime
                self._refresh_user_cache()
                refreshed = True
                user_id = self._user_cache.get(user, None)

            if user_id is None:  # Still not there...
                self.logger.warning("User not found in Slack users list: %s", user)
            else:
                yield user_id

    def _build_message_text(self, text: str, ping_users: List[str]):
        ping_user_ids = self._lookup_users(ping_users)

        for user_id in ping_user_ids:
            text = "<@{user}> {text}".format(user=user_id, text=text)

        return text

    @enveloped
    @parse_envelope('channel')
    @parse_envelope('username')
    @parse_envelope('emoji')
    @parse_envelope('ping_users')
    def _push(self, channel: str, username: str, emoji: str,  # pylint: disable=arguments-differ
              ping_users: List[str], envelope: Envelope, payload: Payload):

        text = self._build_message_text(str(payload), ping_users)
        self._slacker.chat.post_message(
            text=text,
            channel=channel,
            username=username,
            icon_emoji=emoji
        )

        return {'data': payload, **envelope} if envelope else payload<|MERGE_RESOLUTION|>--- conflicted
+++ resolved
@@ -4,11 +4,7 @@
 
 import slacker
 
-<<<<<<< HEAD
 from pnp.plugins.push import SyncPush, enveloped, parse_envelope
-=======
-from pnp.plugins.push import PushBase, enveloped, parse_envelope
->>>>>>> 24943b95
 from pnp.typing import Envelope, Payload
 from pnp.utils import auto_str_ignore, make_list
 
@@ -19,7 +15,7 @@
     Sends a message to slack. Optionally you can specify users to ping.
 
     See Also:
-        https://github.com/HazardDede/pnp/blob/master/docs/plugins/push/notify.Slack/index.md
+        https://pnp.readthedocs.io/en/stable/plugins/index.html#notify-slack
     """
     DEFAULT_USERNAME = 'PnP'
     DEFAULT_EMOJI = ':robot:'
