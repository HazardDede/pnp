--- conflicted
+++ resolved
@@ -3,11 +3,7 @@
 import requests
 from requests.auth import HTTPBasicAuth
 
-<<<<<<< HEAD
 from pnp.plugins.pull import PollingError, SyncPolling
-=======
-from pnp.plugins.pull import Polling, PollingError
->>>>>>> 24943b95
 from pnp.utils import auto_str_ignore
 
 
@@ -19,7 +15,7 @@
     all devices and serve the result as a json.
 
     See Also:
-        https://github.com/HazardDede/pnp/blob/master/docs/plugins/pull/zway.ZwayPoll/index.md
+        https://pnp.readthedocs.io/en/stable/plugins/index.html#zway-zwaypoll
     """
 
     def __init__(self, url, user, password, **kwargs):
